import { Constants } from "../../src/v1/Constants";
import { DataAPIClient } from "../../src/v1/DataAPIClient";
import { Fixtures } from "./fixtures";
import { test } from "ava";
import * as request from "request-promise";
import * as sinon from "sinon";

// Instantiate to access fixtures
const fixtures = new Fixtures();

// validateToken() tests
test("validateToken returns false on expired token", async (t) => {
    t.plan(1);
    const expired = DataAPIClient.validateToken(fixtures.accessToken);
    t.false(expired);
});

// Create sinon instance
const mock = sinon.sandbox.create();

test.afterEach((t) => {
    // After each test restore stubbed methods
    mock.restore();
});

test("buildRequestOptions() - returns well formed request options - required params", async (t) => {
    t.plan(1);
    const actual = await DataAPIClient.buildRequestOptions(fixtures.accessToken, `${Constants.API_URL}/data/v1/info`);
    const expected = fixtures.requestOptions;
    t.deepEqual(actual, expected, "Incorrect response object.");
});

test("buildRequestOptions() - returns well formed request options - all params", async (t) => {
    const qs = {
        from: "2017-04-20",
        to: "2017-04-30"
    };
    t.plan(1);
    const actual = await DataAPIClient.buildRequestOptions(fixtures.accessToken, `${Constants.API_URL}/data/v1/info`, qs);
    const expected = fixtures.requestOptionsQs;
    t.deepEqual(actual, expected, "Incorrect response object.");
});

// Get access token from environment variable
<<<<<<< HEAD
const access_token: string = process.env.access_token || '';
=======
const access_token: string = (process.env.access_token as string);
>>>>>>> 49217d42

// Only run the below stubbed tests with a valid access token
if (DataAPIClient.validateToken(access_token)) {

    test("validateToken returns false on fresh token", async (t) => {
        t.plan(1);
        const expired = DataAPIClient.validateToken(access_token);
        t.true(expired, "You need to provide a working access token that hasn't gone beyond its one hour expiration");
    });

    test("stubbed request body for /Me endpoint is correctly parsed", async (t) => {
        const expected = fixtures.meResponse;
        mock.stub(request, "get").returns(JSON.stringify(expected));
        const actual = await DataAPIClient.getMe(access_token);
        t.plan(1);
        t.deepEqual(actual, expected);
    });

    test.serial("stubbed request body for /Info endpoint is correctly parsed", async (t) => {
        const expected = fixtures.infoResponse;
        mock.stub(request, "get").returns(JSON.stringify(expected));
        const actual = await DataAPIClient.getInfo(access_token);
        t.plan(1);
        t.deepEqual(actual, expected);
    });

    test.serial("stubbed request body for /Accounts endpoint is correctly parsed", async (t) => {
        const expected = fixtures.accountsResponse;
        mock.stub(request, "get").returns(JSON.stringify(expected));
        const actual = await DataAPIClient.getAccounts(access_token);
        t.plan(1);
        t.deepEqual(actual, expected);
    });

    test.serial("stubbed request body for /Accounts/{id} endpoint.deepEqual correctly parsed", async (t) => {
        const expected = fixtures.accountsResponse;
        mock.stub(request, "get").returns(JSON.stringify(expected));
        const actual = await DataAPIClient.getAccount(access_token, "test_account_id");
        t.plan(1);
        t.deepEqual(actual, expected);
    });

    test.serial("stubbed request body for /Accounts/{id}/Balance endpoint is correctly parsed", async (t) => {
        const expected = fixtures.accountBalanceResponse;
        mock.stub(request, "get").returns(JSON.stringify(expected));
        const actual = await DataAPIClient.getBalance(access_token, "test_account_id");
        t.plan(1);
        t.deepEqual(actual, expected);
    });

    test.serial("stubbed request body for /Accounts/{id}/Transactions endpoint is correctly parsed", async (t) => {
        const expected = fixtures.accountTransactionsResponse;
        mock.stub(request, "get").returns(JSON.stringify(expected));
        const actual = await DataAPIClient.getTransactions(access_token, "test_account_id", "2017-04-20", "2017-04-30");
        t.plan(1);
        t.deepEqual(actual, expected);
    });

    test.serial("stubbed request body for /Accounts/{id}/DirectDebits endpoint is correctly parsed", async (t) => {
        const expected = fixtures.accountDirectDebitResponse;
        mock.stub(request, "get").returns(JSON.stringify(expected));
        const actual = await DataAPIClient.getDirectDebits(access_token, "test_account_id");
        t.plan(1);
        t.deepEqual(actual, expected);
    });

    test.serial("stubbed request body for /Accounts/{id}/StandingOrders endpoint is correctly parsed", async (t) => {
        const expected = fixtures.accountStandingOrderResponse;
        mock.stub(request, "get").returns(JSON.stringify(expected));
        const actual = await DataAPIClient.getStandingOrders(access_token, "test_account_id");
        t.plan(1);
        t.deepEqual(actual, expected);
    });

    test.serial("stubbed request body for /Cards endpoint is correctly parsed", async (t) => {
        const expected = fixtures.cardsResponse;
        mock.stub(request, "get").returns(JSON.stringify(expected));
        const actual = await DataAPIClient.getCards(access_token);
        t.plan(1);
        t.deepEqual(actual, expected);
    });

    test.serial("stubbed request body for /Cards/{id} endpoint.deepEqual correctly parsed", async (t) => {
        const expected = fixtures.cardResponse;
        mock.stub(request, "get").returns(JSON.stringify(expected));
        const actual = await DataAPIClient.getCard(access_token, "test_account_id");
        t.plan(1);
        t.deepEqual(actual, expected);
    });

    test.serial("stubbed request body for /Cards/{id}/Balance endpoint is correctly parsed", async (t) => {
        const expected = fixtures.cardBalanceResponse;
        mock.stub(request, "get").returns(JSON.stringify(expected));
        const actual = await DataAPIClient.getCardBalance(access_token, "test_account_id");
        t.plan(1);
        t.deepEqual(actual, expected);
    });

    test.serial("stubbed request body for /Cards/{id}/Transactions endpoint is correctly parsed", async (t) => {
        const expected = fixtures.cardTransactionsResponse;
        mock.stub(request, "get").returns(JSON.stringify(expected));
        const actual = await DataAPIClient.getCardTransactions(access_token, "test_account_id", "2017-04-20", "2017-04-30");
        t.plan(1);
        t.deepEqual(actual, expected);
    })
}<|MERGE_RESOLUTION|>--- conflicted
+++ resolved
@@ -42,11 +42,8 @@
 });
 
 // Get access token from environment variable
-<<<<<<< HEAD
-const access_token: string = process.env.access_token || '';
-=======
 const access_token: string = (process.env.access_token as string);
->>>>>>> 49217d42
+
 
 // Only run the below stubbed tests with a valid access token
 if (DataAPIClient.validateToken(access_token)) {
