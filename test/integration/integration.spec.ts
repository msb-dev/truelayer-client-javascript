--- conflicted
+++ resolved
@@ -6,11 +6,7 @@
 import { StatusAPIClient } from "../../src/v1/StatusAPIClient";
 
 // Get access token from environment variable
-<<<<<<< HEAD
-const access_token: string = process.env.access_token || '';
-=======
 const access_token: string = (process.env.access_token as string);
->>>>>>> 49217d42
 
 if (DataAPIClient.validateToken(access_token)) {
 
