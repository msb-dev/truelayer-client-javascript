--- conflicted
+++ resolved
@@ -31,12 +31,8 @@
 
 // Redirect to the auth server
 app.get("/", (req, res) => {
-<<<<<<< HEAD
-  const authURL = clientAuth.getAuthUrl(scope, "abc", true);
-=======
-    // TODO can it access a different uri?
-  const authURL = clientAuth.getAuthUrl(redirect_uri, "offline_access info accounts transactions balance", "abc", true);
->>>>>>> cca5a56c
+// TODO: can it access a different uri?
+  const authURL = clientAuth.getAuthUrl(redirect_uri, scope, "abc", true);
   res.redirect(authURL);
 });
 
@@ -48,13 +44,9 @@
 // Receiving post request
 app.post("/truelayer-redirect", async (req, res) => {
   const code: string = req.body.code;
-<<<<<<< HEAD
-  const tokens = await clientAuth.exchangeCodeForToken(code);
+  const tokens = await clientAuth.exchangeCodeForToken("http://what_happes?", code);
   clientAuth.isTokenExpired(tokens.access_token);
   clientAuth.timeBeforeExpired(tokens.access_token);
-=======
-  const tokens: TrueLayer.IAccessTokens = await clientAuth.exchangeCodeForToken("http://what_happes?", code);
->>>>>>> cca5a56c
   // Info
   const info = await clientData.getInfo(tokens.access_token);
   // Me
