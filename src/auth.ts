import {IOptions} from "./IOptions";
import * as request from "request-promise";

<<<<<<< HEAD
interface IAccessTokens {
    access_token: string,
    refresh_token: string
}

interface IExchangeReponse {
    access_token: string,
    expires_in: number,
    token_type: string,
    refresh_token: string
}

export default class Auth {

    // Private
    private readonly auth_host: string = "auth.truelayer.com";
    private readonly options: IOptions;

    // Constructor
    constructor(options: IOptions) {
        this.options = options;
    }
=======
export interface IAuth {
    getAuthUrl(options: IOptions): string;
    exchangeCodeForToken(code: string, options: IOptions): Promise<IAccessTokens>;
    refreshAccessToken(refreshToken: string, options: IOptions): Promise<IAccessTokens>;
}

export interface IAccessTokens {
    access_token: string;
    refresh_token: string;
}

// TODO pass enable_mock optionally
// TODO pass options to class rather than individual methods
export const getAuthUrl = (options: IOptions): string => {
    return `https://${options.auth_host}/?response_type=code&response_mode=form_post&client_id=${options.client_id}&redirect_uri=${options.redirect_uri}&scope=${options.scope}&nonce=${options.nonce}&state=${options.state}&enable_mock=true`;
};

export async function exchangeCodeForToken(code: string, options: IOptions): Promise<IAccessTokens> {
    const requestOptions: request.Options = {
        uri: `https://${options.auth_host}/connect/token`,
        method: "POST",
        headers: {
            "Content-Type": "application/x-www-form-urlencoded"
        },
        form: {
            grant_type: "authorization_code",
            client_id: options.client_id,
            client_secret: options.client_secret,
            redirect_uri: options.redirect_uri,
            code
        }
    };
>>>>>>> 5876007a

    /**
     * Builds a correctly formatted authentication url
     * 
     * @param {boolean} mock 
     * @returns {string} 
     * 
     * @memberof Auth
     */
    public getAuthUrl(mock: boolean): string {
        return `https://${this.auth_host}/?` +
               `response_type=code&` +
               `response_mode=form_post&` +
               `client_id=${this.options.client_id}&` +
               `redirect_uri=${this.options.redirect_uri}&` +
               `scope=${this.options.scope}&` +
               `nonce=${this.options.nonce}&` +
               `state=${this.options.state}&` +
               `enable_mock=${mock}`;
    };

<<<<<<< HEAD
    /**
     * Exchanges an auth code for an access token
     * 
     * @param {string} code 
     * @returns {Promise<IAccessTokens>} 
     * 
     * @memberof Auth
     */
    public async exchangeCodeForToken(code: string): Promise<IAccessTokens> {
        const requestOptions: request.Options = {
            uri: `https://${this.auth_host}/connect/token`,
            method: "POST",
            headers: {
                "Content-Type": "application/x-www-form-urlencoded"
            },
            form: {
                grant_type: "authorization_code",
                client_id: this.options.client_id,
                client_secret: this.options.client_secret,
                redirect_uri: this.options.redirect_uri,
                code
            }
        };

        const response: string = await request(requestOptions);
        const parsedResponse: IExchangeReponse = JSON.parse(response);
        return {
            access_token: parsedResponse.access_token,
            refresh_token: parsedResponse.refresh_token
        };
    };

    /**
     * Exchanges a refresh token for a fresh access token
     * 
     * @param {string} refreshToken 
     * @returns {Promise<IAccessTokens>} 
     * 
     * @memberof Auth
     */
    public async refreshAccessToken(refreshToken: string): Promise<IAccessTokens> {
        const requestOptions: request.Options = {
            uri: `https://${this.auth_host}/connect/token`,
            method: "POST",
            headers: {
                "Content-Type": "application/x-www-form-urlencoded"
            },
            form: {
                grant_type: "refresh_token",
                client_id: this.options.client_id,
                client_secret: this.options.client_secret,
                refresh_token: refreshToken
            }
        };

        const response: string = await request(requestOptions);
        const parsedResponse: IExchangeReponse = JSON.parse(response);
        return {
            access_token: parsedResponse.access_token,
            refresh_token: parsedResponse.refresh_token
        };
    }

}
=======
export async function refreshAccessToken(refreshToken: string, options: IOptions): Promise<IAccessTokens> {
    const requestOptions: request.Options = {
        uri: `https://${options.auth_host}/connect/token`,
        method: "POST",
        headers: {
            "Content-Type": "application/x-www-form-urlencoded"
        },
        form: {
            grant_type: "refresh_token",
            client_id: options.client_id,
            client_secret: options.client_secret,
            refresh_token: refreshToken
        }
    };

    const response: string = await request(requestOptions);
    const parsedResponse: any = JSON.parse(response);
    return {
      access_token: parsedResponse.access_token,
      refresh_token: parsedResponse.refresh_token
    };
};
>>>>>>> 5876007a
<|MERGE_RESOLUTION|>--- conflicted
+++ resolved
@@ -1,7 +1,6 @@
 import {IOptions} from "./IOptions";
 import * as request from "request-promise";
 
-<<<<<<< HEAD
 interface IAccessTokens {
     access_token: string,
     refresh_token: string
@@ -24,40 +23,6 @@
     constructor(options: IOptions) {
         this.options = options;
     }
-=======
-export interface IAuth {
-    getAuthUrl(options: IOptions): string;
-    exchangeCodeForToken(code: string, options: IOptions): Promise<IAccessTokens>;
-    refreshAccessToken(refreshToken: string, options: IOptions): Promise<IAccessTokens>;
-}
-
-export interface IAccessTokens {
-    access_token: string;
-    refresh_token: string;
-}
-
-// TODO pass enable_mock optionally
-// TODO pass options to class rather than individual methods
-export const getAuthUrl = (options: IOptions): string => {
-    return `https://${options.auth_host}/?response_type=code&response_mode=form_post&client_id=${options.client_id}&redirect_uri=${options.redirect_uri}&scope=${options.scope}&nonce=${options.nonce}&state=${options.state}&enable_mock=true`;
-};
-
-export async function exchangeCodeForToken(code: string, options: IOptions): Promise<IAccessTokens> {
-    const requestOptions: request.Options = {
-        uri: `https://${options.auth_host}/connect/token`,
-        method: "POST",
-        headers: {
-            "Content-Type": "application/x-www-form-urlencoded"
-        },
-        form: {
-            grant_type: "authorization_code",
-            client_id: options.client_id,
-            client_secret: options.client_secret,
-            redirect_uri: options.redirect_uri,
-            code
-        }
-    };
->>>>>>> 5876007a
 
     /**
      * Builds a correctly formatted authentication url
@@ -79,7 +44,6 @@
                `enable_mock=${mock}`;
     };
 
-<<<<<<< HEAD
     /**
      * Exchanges an auth code for an access token
      * 
@@ -143,28 +107,4 @@
         };
     }
 
-}
-=======
-export async function refreshAccessToken(refreshToken: string, options: IOptions): Promise<IAccessTokens> {
-    const requestOptions: request.Options = {
-        uri: `https://${options.auth_host}/connect/token`,
-        method: "POST",
-        headers: {
-            "Content-Type": "application/x-www-form-urlencoded"
-        },
-        form: {
-            grant_type: "refresh_token",
-            client_id: options.client_id,
-            client_secret: options.client_secret,
-            refresh_token: refreshToken
-        }
-    };
-
-    const response: string = await request(requestOptions);
-    const parsedResponse: any = JSON.parse(response);
-    return {
-      access_token: parsedResponse.access_token,
-      refresh_token: parsedResponse.refresh_token
-    };
-};
->>>>>>> 5876007a
+}