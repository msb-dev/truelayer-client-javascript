--- conflicted
+++ resolved
@@ -1,12 +1,8 @@
 // Imports
 import * as request from "request-promise";
-<<<<<<< HEAD
+import * as moment from "moment";
 import IResponse from "./interfaces/IResponse";
 import IOptions from "./interfaces/IOptions";
-=======
-import * as moment from "moment";
-import IOptions from "./IOptions";
->>>>>>> daff97f6
 import C from "./constants";
 
 // Endpoint interfaces
@@ -26,7 +22,6 @@
         this.options = options;
     }
 
-<<<<<<< HEAD
     /**
      * Generic api calling function
      *
@@ -38,10 +33,7 @@
      *
      * @memberof Data
      */
-    private async callAPI<T>(accessToken: string, path: string): Promise<IResponse<T>> {
-=======
     private async callAPI<T>(accessToken: string, path: string, qs?: object): Promise<IResponse<T>> {
->>>>>>> daff97f6
         const requestOptions: request.Options = {
             uri: path,
             method: "GET",
@@ -54,6 +46,7 @@
             requestOptions.qs = qs;
         }
 
+        // tslint:disable-next-line:no-console
         console.log("request options: ", requestOptions);
 
         const response: string = await request(requestOptions);
@@ -109,12 +102,6 @@
      * @param accountId
      * @returns {Promise<IResponse<ITransaction>>}
      */
-<<<<<<< HEAD
-    public async transactions(accessToken: string, accountId: string): Promise<IResponse<ITransaction>> {
-        // TODO add to from params
-        return this.callAPI<ITransaction>(accessToken, `${C.API_HOST}/data/v1/accounts/${accountId}/transactions`);
-=======
-    // // TODO add to from params
     public async transactions(accessToken: string, accountId: string, from: string, to: string): Promise<IResponse<ITransaction>> {
        if (!moment(from, moment.ISO_8601).isValid() || !moment(to, moment.ISO_8601).isValid()) {
            throw Error("Error");
@@ -125,8 +112,7 @@
             to
         };
 
-       return this.callAPI<ITransaction>(accessToken, `https://api.truelayer.com/data/v1/accounts/${accountId}/transactions`, qs);
->>>>>>> daff97f6
+       return this.callAPI<ITransaction>(accessToken, `${C.API_HOST}/data/v1/accounts/${accountId}/transactions`, qs);
     }
 
     /**
