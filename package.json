--- conflicted
+++ resolved
@@ -31,11 +31,7 @@
     "clean": "rm -rf dist",
     "build": "npm run clean && tsc -p .",
     "lint": "tslint --fix --format verbose *.ts",
-<<<<<<< HEAD
     "test": "npm run build && ava --verbose dist/test/**/*spec.js",
     "start": "node dist/app.js"
-=======
-    "test": "npm run build && ava --verbose './dist/test/**/*spec.js'"
->>>>>>> cca5a56c
   }
 }